/*
 * Licensed to Elasticsearch under one or more contributor
 * license agreements. See the NOTICE file distributed with
 * this work for additional information regarding copyright
 * ownership. Elasticsearch licenses this file to you under
 * the Apache License, Version 2.0 (the "License"); you may
 * not use this file except in compliance with the License.
 * You may obtain a copy of the License at
 *
 *    http://www.apache.org/licenses/LICENSE-2.0
 *
 * Unless required by applicable law or agreed to in writing,
 * software distributed under the License is distributed on an
 * "AS IS" BASIS, WITHOUT WARRANTIES OR CONDITIONS OF ANY
 * KIND, either express or implied.  See the License for the
 * specific language governing permissions and limitations
 * under the License.
 */
package org.elasticsearch.index.query;

import org.apache.lucene.search.Query;
import org.elasticsearch.common.Nullable;
import org.elasticsearch.common.bytes.BytesReference;
import org.elasticsearch.common.inject.Inject;
import org.elasticsearch.common.xcontent.XContentFactory;
import org.elasticsearch.common.xcontent.XContentParser;
import org.elasticsearch.script.ExecutableScript;
import org.elasticsearch.script.ScriptContext;
import org.elasticsearch.script.ScriptService;
import org.elasticsearch.script.Template;

import java.io.IOException;
import java.util.HashMap;
import java.util.Map;

/**
 * In the simplest case, parse template string and variables from the request,
 * compile the template and execute the template against the given variables.
 * */
public class TemplateQueryParser extends BaseQueryParserTemp {

    /** Name of query parameter containing the template string. */
    public static final String QUERY = "query";

    private final ScriptService scriptService;

    private final static Map<String, ScriptService.ScriptType> parametersToTypes = new HashMap<>();
    static {
        parametersToTypes.put("query", ScriptService.ScriptType.INLINE);
        parametersToTypes.put("file", ScriptService.ScriptType.FILE);
        parametersToTypes.put("id", ScriptService.ScriptType.INDEXED);
    }

    @Inject
    public TemplateQueryParser(ScriptService scriptService) {
        this.scriptService = scriptService;
    }

    @Override
    public String[] names() {
<<<<<<< HEAD
        return new String[] {TemplateQueryBuilder.NAME};
=======
        return new String[] { NAME };
>>>>>>> 59d9f7e1
    }

    /**
     * Parses the template query replacing template parameters with provided
     * values. Handles both submitting the template as part of the request as
     * well as referencing only the template name.
     * 
     * @param parseContext
     *            parse context containing the templated query.
     */
    @Override
    @Nullable
    public Query parse(QueryParseContext parseContext) throws IOException {
        XContentParser parser = parseContext.parser();
        Template template = parse(parser);
        ExecutableScript executable = this.scriptService.executable(template, ScriptContext.Standard.SEARCH);

        BytesReference querySource = (BytesReference) executable.run();

        try (XContentParser qSourceParser = XContentFactory.xContent(querySource).createParser(querySource)) {
            final QueryParseContext context = new QueryParseContext(parseContext.index(), parseContext.indexQueryParserService());
            context.reset(qSourceParser);
            return context.parseInnerQuery();
        }
    }

    public static Template parse(XContentParser parser, String... parameters) throws IOException {

        Map<String, ScriptService.ScriptType> parameterMap = new HashMap<>(parametersToTypes);
        for (String parameter : parameters) {
            parameterMap.put(parameter, ScriptService.ScriptType.INLINE);
        }
        return parse(parser, parameterMap);
    }

    public static Template parse(String defaultLang, XContentParser parser, String... parameters) throws IOException {

        Map<String, ScriptService.ScriptType> parameterMap = new HashMap<>(parametersToTypes);
        for (String parameter : parameters) {
            parameterMap.put(parameter, ScriptService.ScriptType.INLINE);
        }
        return Template.parse(parser, parameterMap, defaultLang);
    }

    public static Template parse(XContentParser parser) throws IOException {
        return parse(parser, parametersToTypes);
    }

    public static Template parse(XContentParser parser, Map<String, ScriptService.ScriptType> parameterMap) throws IOException {
        return Template.parse(parser, parameterMap);
    }

    @Override
    public TemplateQueryBuilder getBuilderPrototype() {
        return TemplateQueryBuilder.PROTOTYPE;
    }
}<|MERGE_RESOLUTION|>--- conflicted
+++ resolved
@@ -58,11 +58,7 @@
 
     @Override
     public String[] names() {
-<<<<<<< HEAD
         return new String[] {TemplateQueryBuilder.NAME};
-=======
-        return new String[] { NAME };
->>>>>>> 59d9f7e1
     }
 
     /**
